--- conflicted
+++ resolved
@@ -79,7 +79,7 @@
    * @throws ScalyrServerException if the Scalyr service returns an error
    */
   public LogQueryResult logQuery(String filter, String startTime, String endTime, Integer maxCount,
-      PageMode pageMode, String columns, String continuationToken)
+                                 PageMode pageMode, String columns, String continuationToken)
       throws ScalyrException, ScalyrNetworkException {
     JSONObject parameters = new JSONObject();
     parameters.put("token", apiToken);
@@ -191,7 +191,7 @@
    * @throws ScalyrServerException if the Scalyr service returns an error
    */
   public NumericQueryResult numericQuery(String filter, String function, String startTime,
-      String endTime, Integer buckets)
+                                         String endTime, Integer buckets)
       throws ScalyrException, ScalyrNetworkException {
     JSONObject parameters = new JSONObject();
     parameters.put("token", apiToken);
@@ -334,8 +334,8 @@
         if (query.function != null) { queryJson.put("function", query.function); }
       }
       queryJson.put("startTime", query.startTime);
-      queryJson.put("endTime"  , query.endTime  );
-      queryJson.put("buckets"  , query.buckets  );
+      queryJson.put("endTime", query.endTime);
+      queryJson.put("buckets", query.buckets);
 
       queriesJson.add(queryJson);
     }
@@ -350,19 +350,8 @@
    * Parameters for a single timeseries query.
    */
   public static class TimeseriesQuerySpec {
-<<<<<<< HEAD
-    /**
-     * DEPRECATED:
-     *  Use of the timeseriesID and its creator method, createTimeSeries(), will eventually be unsupported.
-     *  Instead of using timeseriesID, set the 'filter' and 'function' values for the TimeseriesQuerySpec instance.
-     *
-     * ID of the timeseries to query, as returned by a previously call to createTimeseries.
-     */
-    public String timeseriesId = null;
-=======
     /** This field is deprecated. Use 'filter' and 'function' instead. */
     @Deprecated public String timeseriesId;
->>>>>>> 8c0983b0
 
     /**
      * The time range to query, using the same syntax as the query UI. You can also supply a simple timestamp,
@@ -375,20 +364,12 @@
      * Specifies which log records to match, using the same syntax as the Expression field in the
      * query UI. To match all log records, pass null or an empty string.
      */
-<<<<<<< HEAD
-    public String filter = null;
-=======
     public String filter;
->>>>>>> 8c0983b0
 
     /**
      * Specifies the value to compute from the matching events. Has the same meaning as for the numericQuery method.
      */
-<<<<<<< HEAD
-    public String function = null;
-=======
     public String function;
->>>>>>> 8c0983b0
 
     /**
      * The number of numeric values to return. The time range is divided into this many equal slices.
@@ -419,32 +400,9 @@
   }
 
   /**
-<<<<<<< HEAD
-   * DEPRECATED! timeSeriesIDs and createTimeseries() will eventually be unsupported.
-   *
-   * This method is used to create a timeseries. A timeseries precomputes a numeric query, allowing you to
-   * execute queries almost instantaneously. This is useful for queries that you execute repeatedly. If you
-   * are using the Scalyr API to feed a home-built dashboard, alerting system, or other automated tool,
-   * timeseries are for you.
-   *
-   * It may take up to half an hour for a timeseries to be fully created. During that time, you can query
-   * the timeseries, but queries may not execute as quickly. Recent data is accelerated before older data.
-   *
-   * @param filter Specifies which log records to match, using the same syntax as the Expression field in the
-   *     query UI. To match all log records, pass null or an empty string.
-   * @param function Specifies the value to compute from the matching events. Has the same meaning as for the
-   *     numericQuery method.
-   *
-   * @throws ScalyrException if a low-level error occurs (e.g. network failure)
-   * @throws ScalyrServerException if the Scalyr service returns an error
-   */
-  @java.lang.Deprecated
-  public CreateTimeseriesResult createTimeseries(String filter, String function)
-=======
    * Deprecated. See git history for javadoc.
    */
   @Deprecated public CreateTimeseriesResult createTimeseries(String filter, String function)
->>>>>>> 8c0983b0
       throws ScalyrException, ScalyrNetworkException {
     JSONObject parameters = new JSONObject();
     parameters.put("token", apiToken);
@@ -462,16 +420,8 @@
   }
 
   /**
-<<<<<<< HEAD
-   * DEPRECATED! timeSeriesIDs and createTimeseries() will eventually be unsupported.
-   *
-   * Given the raw server response to a createTimeseries request, encapsulate the result in a
-   * CreateTimeseriesResult. The caller should verify that the request was successful (returned status "success").
-=======
    * Deprecated helper method for createTimeSeries().
->>>>>>> 8c0983b0
-   */
-  @java.lang.Deprecated
+   */
   private CreateTimeseriesResult unpackCreateTimeseriesResult(JSONObject rawApiResponse) {
     String timeseriesId = rawApiResponse.get("timeseriesId").toString();
 
@@ -619,7 +569,7 @@
     public final EventAttributes fields;
 
     LogQueryMatch(long timestamp, String message, Severity severity, String sessionId, EventAttributes sessionFields,
-        String threadId, EventAttributes fields) {
+                  String threadId, EventAttributes fields) {
       this.timestamp = timestamp;
       this.message = message;
       this.severity = severity;
